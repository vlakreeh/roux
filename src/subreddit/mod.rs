--- conflicted
+++ resolved
@@ -68,7 +68,6 @@
             .send()?
             .json::<Submissions>()?)
     }
-<<<<<<< HEAD
 
     fn get_comment_feed(&self, ty: &str, depth: Option<u32>, limit: Option<u32>) -> Result<Comments, RouxError> {
         let url = &mut format!("{}/{}.json?", self.url, ty);
@@ -82,14 +81,6 @@
         }
 
         Ok(self.client.get(&url.to_owned()).send()?.json::<Comments>()?)
-=======
-    fn get_comment_feed(&self, ty: &str, limit: u32) -> Result<Comments, RouxError> {
-        Ok(self
-            .client
-            .get(&format!("{}/{}.json?limit={}", self.url, ty, limit))
-            .send()?
-            .json::<Comments>()?)
->>>>>>> f91390cb
     }
 
     /// Get hot posts.
@@ -112,10 +103,7 @@
     pub fn latest(&self, limit: u32) -> Result<Submissions, RouxError> {
         self.get_feed("new", limit)
     }
-<<<<<<< HEAD
 
-=======
->>>>>>> f91390cb
     /// Get latest comments.
     pub fn latest_comments(&self, depth: Option<u32>, limit: Option<u32>) -> Result<Comments, RouxError> {
         self.get_comment_feed("comments", depth, limit)
